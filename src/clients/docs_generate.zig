const builtin = @import("builtin");
const std = @import("std");
const assert = std.debug.assert;

const flags = @import("../flags.zig");

const Docs = @import("./docs_types.zig").Docs;
const go = @import("./go/docs.zig").GoDocs;
const node = @import("./node/docs.zig").NodeDocs;
const java = @import("./java/docs.zig").JavaDocs;
const dotnet = @import("./dotnet/docs.zig").DotnetDocs;
const samples = @import("./docs_samples.zig").samples;
const TmpDir = @import("./shutil.zig").TmpDir;
const git_root = @import("./shutil.zig").git_root;
const shell_wrap = @import("./shutil.zig").shell_wrap;
const run_shell = @import("./shutil.zig").run_shell;
const cmd_sep = @import("./shutil.zig").cmd_sep;
const write_shell_newlines_into_single_line =
    @import("./shutil.zig").write_shell_newlines_into_single_line;
const run_shell_with_env = @import("./shutil.zig").run_shell_with_env;
const run_with_tb = @import("./run_with_tb.zig").run_with_tb;

const languages = [_]Docs{ go, node, java, dotnet };

const MarkdownWriter = struct {
    buf: *std.ArrayList(u8),
    writer: std.ArrayList(u8).Writer,

    fn init(buf: *std.ArrayList(u8)) MarkdownWriter {
        return MarkdownWriter{
            .buf = buf,
            .writer = buf.writer(),
        };
    }

    fn header(
        mw: *MarkdownWriter,
        comptime n: i8,
        content: []const u8,
    ) void {
        mw.print(("#" ** n) ++ " {s}\n\n", .{content});
    }

    fn paragraph(mw: *MarkdownWriter, content: []const u8) void {
        // Don't print empty lines.
        if (content.len == 0) {
            return;
        }
        mw.print("{s}\n\n", .{content});
    }

    fn code(
        mw: *MarkdownWriter,
        language: []const u8,
        content: []const u8,
    ) void {
        // Don't print empty lines.
        if (content.len == 0) {
            return;
        }
        mw.print("```{s}\n{s}\n```\n\n", .{ language, content });
    }

    fn commands(mw: *MarkdownWriter, content: []const u8) void {
        mw.print("```console\n", .{});
        mw.print("{s}\n", .{content});
        mw.print("```\n\n", .{});
    }

    fn print(
        mw: *MarkdownWriter,
        comptime fmt: []const u8,
        args: anytype,
    ) void {
        mw.writer.print(fmt, args) catch unreachable;
    }

    fn reset(mw: *MarkdownWriter) void {
        mw.buf.clearRetainingCapacity();
    }

    fn diff_on_disk(mw: *MarkdownWriter, filename: []const u8) !enum { same, different } {
        const file = std.fs.cwd().openFile(filename, .{}) catch |e| {
            std.debug.print("Could not open file for reading: {s}.\n", .{filename});
            return e;
        };

        var buf = std.mem.zeroes([4096]u8);
        var remaining = mw.buf.items;

        while (true) {
            var n = try file.read(&buf);
            if (n == 0) {
                return if (remaining.len == 0) .same else .different;
            }

            if (std.mem.startsWith(u8, remaining, buf[0..n])) {
                remaining = remaining[n..];
            } else {
                return .different;
            }
        }
    }

    // save() only actually writes the buffer to disk if it has
    // changed compared to what's on disk, so that file modify time stays
    // reasonable.
    fn save(mw: *MarkdownWriter, filename: []const u8) !void {
        // Ensure a single trailing newline.
        assert(std.mem.endsWith(u8, mw.buf.items, "\n\n"));
        _ = mw.buf.pop();
        assert(!std.mem.endsWith(u8, mw.buf.items, "\n\n"));
        assert(std.mem.endsWith(u8, mw.buf.items, "\n"));

        if (try mw.diff_on_disk(filename) == .different) {
            try std.fs.cwd().writeFile(filename, mw.buf.items);
        }
    }
};

pub fn prepare_directory(
    arena: *std.heap.ArenaAllocator,
    language: Docs,
    dir: []const u8,
) !void {
    // Some languages (Java) have an additional project file
    // (pom.xml) they need to have available.
    if (language.project_file.len > 0) {
        const project_file_path = try std.fs.path.join(
            arena.allocator(),
            &.{ dir, language.project_file_name },
        );
        try std.fs.cwd().writeFile(project_file_path, language.project_file);
    }

    const root = try git_root(arena);
    if (language.current_commit_pre_install_hook) |hook| {
        try hook(arena, dir, root);
    }

    // Then set up project, within tmp dir
    try std.os.chdir(dir);
    defer std.os.chdir(root) catch unreachable;

    var cmd = std.ArrayList(u8).init(arena.allocator());
    defer cmd.deinit();

    try write_shell_newlines_into_single_line(
        &cmd,
        if (language.current_commit_install_commands_hook) |hook|
            try hook(arena, language.install_commands)
        else
            language.install_commands,
    );
    try run_shell(arena, cmd.items);
}

pub fn integrate(
    arena: *std.heap.ArenaAllocator,
    language: Docs,
    dir: []const u8,
    run: bool,
) !void {
    const root = try git_root(arena);

    if (language.current_commit_post_install_hook) |hook| {
        try hook(arena, dir, root);
    }

    // Run project within dir
    try std.os.chdir(dir);
    defer std.os.chdir(root) catch unreachable;

    var cmd = std.ArrayList(u8).init(arena.allocator());
    defer cmd.deinit();

    try write_shell_newlines_into_single_line(
        &cmd,
        if (language.current_commit_build_commands_hook) |hook|
            try hook(arena, language.build_commands)
        else
            language.build_commands,
    );
    try run_shell(arena, cmd.items);

    if (run) {
        cmd.clearRetainingCapacity();
        try write_shell_newlines_into_single_line(
            &cmd,
            if (language.current_commit_run_commands_hook) |hook|
                try hook(arena, language.run_commands)
            else
                language.run_commands,
        );

        try run_with_tb(arena, try shell_wrap(arena, cmd.items), dir);
    }
}

const Generator = struct {
    arena: *std.heap.ArenaAllocator,
    language: Docs,
    test_file_name: []const u8,

    fn init(
        arena: *std.heap.ArenaAllocator,
        language: Docs,
    ) !Generator {
        var test_file_name = language.test_file_name;
        if (test_file_name.len == 0) {
            test_file_name = "main";
        }

        return Generator{
            .arena = arena,
            .language = language,
            .test_file_name = test_file_name,
        };
    }

    fn ensure_path(self: Generator, path: []const u8) !void {
        self.printf(
            "[Debug] Ensuring path: {s}",
            .{path},
        );
        try std.fs.cwd().makePath(path);
    }

    fn build_file_within_project(
        self: Generator,
        tmp_dir: TmpDir,
        file: []const u8,
        run_setup_tests: bool,
    ) !void {
        try prepare_directory(self.arena, self.language, tmp_dir.path);

        var tmp_file_name = self.sprintf(
            "{s}/{s}{s}.{s}",
            .{
                tmp_dir.path,
                self.language.test_source_path,
                self.test_file_name,
                self.language.extension,
            },
        );
        try self.ensure_path(std.fs.path.dirname(tmp_file_name).?);

        try std.fs.cwd().writeFile(tmp_file_name, file);

        const root = try git_root(self.arena);
        try std.os.chdir(root);
        var cmd = std.ArrayList(u8).init(self.arena.allocator());
        // First run general setup within already cloned repo
        try write_shell_newlines_into_single_line(&cmd, if (builtin.os.tag == .windows)
            self.language.developer_setup_pwsh_commands
        else
            self.language.developer_setup_sh_commands);

        var env = std.ArrayList([]const u8).init(self.arena.allocator());
        defer env.deinit();

        if (run_setup_tests) {
            // TODO (Phil): Get dotnet tests working outside of linux in CI.
            // They do work locally on my machines but I can't get them working in CI.
            if (!std.mem.eql(u8, self.language.markdown_name, "cs") and builtin.os.tag != .linux) {
                try env.appendSlice(&[_][]const u8{ "TEST", "true" });
            }
        }
        try run_shell_with_env(
            self.arena,
            cmd.items,
            env.items,
        );

        // TODO: JavaScript integration is not yet working.
        const run = !std.mem.eql(u8, self.language.markdown_name, "javascript");
        try integrate(self.arena, self.language, tmp_dir.path, run);
    }

    fn print(self: Generator, msg: []const u8) void {
        std.debug.print("[{s}] {s}\n", .{
            self.language.markdown_name,
            msg,
        });
    }

    fn printf(self: Generator, comptime msg: []const u8, obj: anytype) void {
        self.print(self.sprintf(msg, obj));
    }

    fn sprintf(self: Generator, comptime msg: []const u8, obj: anytype) []const u8 {
        return std.fmt.allocPrint(
            self.arena.allocator(),
            msg,
            obj,
        ) catch unreachable;
    }

    fn validate_minimal(self: Generator, keep_tmp: bool) !void {
        // Test the sample file
        self.print("Building minimal sample file");
        var tmp_dir = try TmpDir.init(self.arena);
        defer if (!keep_tmp) tmp_dir.deinit();

        try self.build_file_within_project(tmp_dir, self.language.install_sample_file, true);
    }

    fn validate_aggregate(self: Generator, keep_tmp: bool) !void {
        // Test major parts of sample code
        var sample = try self.make_aggregate_sample();
        self.print("Aggregate");
        var line_no: u32 = 0;
        var lines = std.mem.split(u8, sample, "\n");
        while (lines.next()) |line| {
            line_no += 1;
            std.debug.print("{: >3} {s}\n", .{ line_no, line });
        }
        self.print("Building aggregate sample file");
        var tmp_dir = try TmpDir.init(self.arena);
        defer if (!keep_tmp) tmp_dir.deinit();

        try self.build_file_within_project(tmp_dir, sample, false);
    }

    const tests = [_]struct {
        name: []const u8,
        validate: *const fn (Generator, bool) anyerror!void,
    }{
        .{
            .name = "minimal",
            .validate = validate_minimal,
        },
        .{
            .name = "aggregate",
            .validate = validate_aggregate,
        },
    };

    // This will not include every snippet but it includes as much as //
    // reasonable. Both so we can type-check as much as possible and also so
    // we can produce a building sample file for READMEs.
    fn make_aggregate_sample(self: Generator) ![]const u8 {
        var parts = [_][]const u8{
            self.language.test_main_prefix,
            self.language.client_object_example,
            self.language.create_accounts_example,
            self.language.account_flags_example,
            self.language.create_accounts_errors_example,
            self.language.lookup_accounts_example,
            self.language.create_transfers_example,
            self.language.create_transfers_errors_example,
            self.language.lookup_transfers_example,
            self.language.no_batch_example,
            self.language.batch_example,
            self.language.transfer_flags_link_example,
            self.language.transfer_flags_post_example,
            self.language.transfer_flags_void_example,
            self.language.linked_events_example,
            self.language.test_main_suffix,
        };
        var aggregate = std.ArrayList(u8).init(self.arena.allocator());
        for (parts) |part| {
            try aggregate.writer().print("{s}\n", .{part});
        }
        return aggregate.items;
    }

    fn generate_language_setup_steps(
        self: Generator,
        mw: *MarkdownWriter,
        directory_info: []const u8,
        include_project_file: bool,
    ) void {
        var language = self.language;

        const windows_supported: []const u8 = if (language.developer_setup_pwsh_commands.len > 0)
            " and Windows"
        else
            ". Windows is not yet supported";
        mw.print(
            \\Linux >= 5.6 is the only production environment we
            \\support. But for ease of development we also support macOS{s}.
            \\
        , .{windows_supported});
        mw.paragraph(language.prerequisites);

        mw.header(2, "Setup");

        mw.paragraph(directory_info);

        if (language.project_file.len > 0 and include_project_file) {
            mw.print(
                "Then create `{s}` and copy this into it:\n\n",
                .{language.project_file_name},
            );
            mw.code(language.markdown_name, language.project_file);
        }

        mw.paragraph("Then, install the TigerBeetle client:");
        mw.commands(language.install_commands);
    }

    fn generate_main_readme(self: Generator, mw: *MarkdownWriter) !void {
        var language = self.language;

        mw.print(
            \\---
            \\title: {s}
            \\---
            \\
            \\This file is generated by
            \\[/src/clients/docs_generate.zig](/src/clients/docs_generate.zig).
            \\
        , .{language.proper_name});

        mw.header(1, language.name);
        mw.paragraph(language.description);

        mw.header(3, "Prerequisites");
        self.generate_language_setup_steps(
            mw,
            \\First, create a directory for your project and `cd` into the directory.
        ,
            true,
        );

        mw.print("Now, create `{s}{s}.{s}` and copy this into it:\n\n", .{
            self.language.test_source_path,
            self.test_file_name,
            language.extension,
        });
        mw.code(language.markdown_name, language.install_sample_file);
        mw.paragraph("Finally, build and run:");
        mw.commands(language.run_commands);

        mw.paragraph(
            \\Now that all prerequisites and dependencies are correctly set
            \\up, let's dig into using TigerBeetle.
            ,
        );

        mw.paragraph(language.install_documentation);

        mw.header(2, "Sample projects");
        mw.paragraph(
            \\This document is primarily a reference guide to
            \\the client. Below are various sample projects demonstrating
            \\features of TigerBeetle.
            ,
        );
        // Absolute paths here are necessary for resolving within the docs site.
        for (samples) |sample| {
            mw.print("* [{s}](/src/clients/{s}/samples/{s}/): {s}\n", .{
                sample.proper_name,
                language.directory,
                sample.directory,
                sample.short_description,
            });
        }

        if (language.examples.len != 0) {
            mw.paragraph(language.examples);
        }

        mw.header(2, "Creating a Client");
        mw.paragraph(
            \\A client is created with a cluster ID and replica
            \\addresses for all replicas in the cluster. The cluster
            \\ID and replica addresses are both chosen by the system that
            \\starts the TigerBeetle cluster.
            \\
            \\Clients are thread-safe and a single instance should be shared
            \\between multiple concurrent tasks.
            \\
            \\Multiple clients are useful when connecting to more than
            \\one TigerBeetle cluster.
            \\
            \\In this example the cluster ID is `0` and there is one
            \\replica. The address is read from the `TB_ADDRESS`
            \\environment variable and defaults to port `3000`.
        );
        mw.code(language.markdown_name, language.client_object_example);
        mw.paragraph(language.client_object_documentation);

        mw.paragraph(
            \\The following are valid addresses:
            \\* `3000` (interpreted as `127.0.0.1:3000`)
            \\* `127.0.0.1:3000` (interpreted as `127.0.0.1:3000`)
            \\* `127.0.0.1` (interpreted as `127.0.0.1:3001`, `3001` is the default port)
        );

        mw.header(2, "Creating Accounts");
        mw.paragraph(
            \\See details for account fields in the [Accounts
            \\reference](https://docs.tigerbeetle.com/reference/accounts).
        );
        mw.code(language.markdown_name, language.create_accounts_example);
        mw.paragraph(language.create_accounts_documentation);

        mw.header(3, "Account Flags");
        mw.paragraph(
            \\The account flags value is a bitfield. See details for
            \\these flags in the [Accounts
            \\reference](https://docs.tigerbeetle.com/reference/accounts#flags).
        );
        mw.paragraph(language.account_flags_documentation);

        mw.paragraph(
            \\For example, to link two accounts where the first account
            \\additionally has the `debits_must_not_exceed_credits` constraint:
        );
        mw.code(language.markdown_name, language.account_flags_example);

        mw.header(3, "Response and Errors");
        mw.paragraph(
            \\The response is an empty array if all accounts were
            \\created successfully. If the response is non-empty, each
            \\object in the response array contains error information
            \\for an account that failed. The error object contains an
            \\error code and the index of the account in the request
            \\batch.
            \\
            \\See all error conditions in the [create_accounts
            \\reference](https://docs.tigerbeetle.com/reference/operations/create_accounts).
        );

        mw.code(language.markdown_name, language.create_accounts_errors_example);

        mw.paragraph(language.create_accounts_errors_documentation);

        mw.header(2, "Account Lookup");
        mw.paragraph(
            \\Account lookup is batched, like account creation. Pass
            \\in all IDs to fetch. The account for each matched ID is returned.
            \\
            \\If no account matches an ID, no object is returned for
            \\that account. So the order of accounts in the response is
            \\not necessarily the same as the order of IDs in the
            \\request. You can refer to the ID field in the response to
            \\distinguish accounts.
        );
        mw.code(language.markdown_name, language.lookup_accounts_example);

        mw.header(2, "Create Transfers");
        mw.paragraph(
            \\This creates a journal entry between two accounts.
            \\
            \\See details for transfer fields in the [Transfers
            \\reference](https://docs.tigerbeetle.com/reference/transfers).
        );
        mw.code(language.markdown_name, language.create_transfers_example);

        mw.header(3, "Response and Errors");
        mw.paragraph(
            \\The response is an empty array if all transfers were created
            \\successfully. If the response is non-empty, each object in the
            \\response array contains error information for an transfer that
            \\failed. The error object contains an error code and the index of the
            \\transfer in the request batch.
            \\
            \\See all error conditions in the [create_transfers
            \\reference](https://docs.tigerbeetle.com/reference/operations/create_transfers).
        );
        mw.code(language.markdown_name, language.create_transfers_errors_example);

        mw.paragraph(language.create_transfers_errors_documentation);

        mw.header(2, "Batching");
        mw.paragraph(
            \\TigerBeetle performance is maximized when you batch
            \\API requests. The client does not do this automatically for
            \\you. So, for example, you *can* insert 1 million transfers
            \\one at a time like so:
        );
        mw.code(language.markdown_name, language.no_batch_example);
        mw.paragraph(
            \\But the insert rate will be a *fraction* of
            \\potential. Instead, **always batch what you can**.
            \\
            \\The maximum batch size is set in the TigerBeetle server. The default
            \\is 8191.
        );
        mw.code(language.markdown_name, language.batch_example);

        mw.header(3, "Queues and Workers");
        mw.paragraph(
            \\If you are making requests to TigerBeetle from workers
            \\pulling jobs from a queue, you can batch requests to
            \\TigerBeetle by having the worker act on multiple jobs from
            \\the queue at once rather than one at a time. i.e. pulling
            \\multiple jobs from the queue rather than just one.
        );

        mw.header(2, "Transfer Flags");
        mw.paragraph(
            \\The transfer `flags` value is a bitfield. See details for these flags in
            \\the [Transfers
            \\reference](https://docs.tigerbeetle.com/reference/transfers#flags).
        );
        mw.paragraph(language.transfer_flags_documentation);
        mw.paragraph("For example, to link `transfer0` and `transfer1`:");
        mw.code(language.markdown_name, language.transfer_flags_link_example);

        mw.header(3, "Two-Phase Transfers");
        mw.paragraph(
            \\Two-phase transfers are supported natively by toggling the appropriate
            \\flag. TigerBeetle will then adjust the `credits_pending` and
            \\`debits_pending` fields of the appropriate accounts. A corresponding
            \\post pending transfer then needs to be sent to post or void the
            \\transfer.
        );
        mw.header(4, "Post a Pending Transfer");
        mw.paragraph(
            \\With `flags` set to `post_pending_transfer`,
            \\TigerBeetle will post the transfer. TigerBeetle will atomically roll
            \\back the changes to `debits_pending` and `credits_pending` of the
            \\appropriate accounts and apply them to the `debits_posted` and
            \\`credits_posted` balances.
        );
        mw.code(language.markdown_name, language.transfer_flags_post_example);

        mw.header(4, "Void a Pending Transfer");
        mw.paragraph(
            \\In contrast, with `flags` set to `void_pending_transfer`,
            \\TigerBeetle will void the transfer. TigerBeetle will roll
            \\back the changes to `debits_pending` and `credits_pending` of the
            \\appropriate accounts and **not** apply them to the `debits_posted` and
            \\`credits_posted` balances.
        );
        mw.code(language.markdown_name, language.transfer_flags_void_example);

        mw.header(2, "Transfer Lookup");
        mw.paragraph(
            \\NOTE: While transfer lookup exists, it is not a flexible query API. We
            \\are developing query APIs and there will be new methods for querying
            \\transfers in the future.
            \\
            \\Transfer lookup is batched, like transfer creation. Pass in all `id`s to
            \\fetch, and matched transfers are returned.
            \\
            \\If no transfer matches an `id`, no object is returned for that
            \\transfer. So the order of transfers in the response is not necessarily
            \\the same as the order of `id`s in the request. You can refer to the
            \\`id` field in the response to distinguish transfers.
        );
        mw.code(language.markdown_name, language.lookup_transfers_example);

        mw.header(2, "Linked Events");
        mw.paragraph(
            \\When the `linked` flag is specified for an account when creating accounts or
            \\a transfer when creating transfers, it links that event with the next event in the
            \\batch, to create a chain of events, of arbitrary length, which all
            \\succeed or fail together. The tail of a chain is denoted by the first
            \\event without this flag. The last event in a batch may therefore never
            \\have the `linked` flag set as this would leave a chain
            \\open-ended. Multiple chains or individual events may coexist within a
            \\batch to succeed or fail independently.
            \\
            \\Events within a chain are executed within order, or are rolled back on
            \\error, so that the effect of each event in the chain is visible to the
            \\next, and so that the chain is either visible or invisible as a unit
            \\to subsequent events after the chain. The event that was the first to
            \\break the chain will have a unique error result. Other events in the
            \\chain will have their error result set to `linked_event_failed`.
        );
        mw.code(language.markdown_name, language.linked_events_example);

        mw.header(2, "Development Setup");
        if (language.developer_setup_documentation.len > 0) {
            mw.print("{s}\n\n", .{language.developer_setup_documentation});
        }

        // Shell setup
        mw.header(3, "On Linux and macOS");
        mw.paragraph("In a POSIX shell run:");
        mw.commands(
            self.sprintf("{s}{s}", .{
                \\git clone https://github.com/tigerbeetle/tigerbeetle
                \\cd tigerbeetle
                \\git submodule update --init --recursive
                \\./scripts/install_zig.sh
                \\
                ,
                language.developer_setup_sh_commands,
            }),
        );

        // Windows setup
        mw.header(3, "On Windows");
        if (language.developer_setup_pwsh_commands.len > 0) {
            mw.paragraph("In PowerShell run:");
            mw.commands(
                self.sprintf("{s}{s}", .{
                    \\git clone https://github.com/tigerbeetle/tigerbeetle
                    \\cd tigerbeetle
                    \\git submodule update --init --recursive
                    \\.\scripts\install_zig.bat
                    \\
                    ,
                    language.developer_setup_pwsh_commands,
                }),
            );
        } else {
            mw.paragraph("Not yet supported.");
        }

        const root = try git_root(self.arena);
        try mw.save(self.sprintf("{s}/src/clients/{s}/README.md", .{ root, language.directory }));
    }

    fn generate_sample_readmes(self: Generator, mw: *MarkdownWriter) !void {
        var language = self.language;

        for (samples) |sample| {
            mw.reset();
            mw.paragraph(
                \\This file is generated by
                \\[/src/clients/docs_generate.zig](/src/clients/docs_generate.zig).
                ,
            );

            var main_file_name = if (std.mem.eql(u8, language.directory, "go") or
                std.mem.eql(u8, language.directory, "node"))
                "main"
            else if (std.mem.eql(u8, language.directory, "dotnet"))
                "Program"
            else
                "Main";

            mw.print(
                \\# {s} {s} Sample
                \\
                \\Code for this sample is in [./{s}{s}.{s}](./{s}{s}.{s}).
                \\
                \\
            , .{
                sample.proper_name,
                language.proper_name,
                language.test_source_path,
                main_file_name,
                language.extension,
                language.test_source_path,
                main_file_name,
                language.extension,
            });

            mw.header(2, "Prerequisites");

            self.generate_language_setup_steps(
                mw,
                self.sprintf(
                    \\First, clone this repo and `cd` into `tigerbeetle/src/clients/{s}/samples/{s}`.
                , .{ language.directory, sample.directory }),
                false,
            );

            mw.header(2, "Start the TigerBeetle server");
            mw.paragraph(
                \\Follow steps in the repo README to [run
                \\TigerBeetle](/README.md#running-tigerbeetle).
                \\
                \\If you are not running on port `localhost:3000`, set
                \\the environment variable `TB_ADDRESS` to the full
                \\address of the TigerBeetle server you started.
            );

            mw.header(2, "Run this sample");
            mw.paragraph("Now you can run this sample:");
            mw.commands(language.run_commands);

            mw.header(2, "Walkthrough");
            mw.paragraph("Here's what this project does.");
            mw.paragraph(sample.long_description);

            const root = try git_root(self.arena);
            try mw.save(self.sprintf("{s}/src/clients/{s}/samples/{s}/README.md", .{
                root,
                language.directory,
                sample.directory,
            }));
        }
    }
};

const CliArgs = struct {
    language: ?[]const u8 = null,
    validate: ?[]const u8 = null,
    no_validate: bool = false,
    no_generate: bool = false,
    keep_tmp: bool = false,
};

pub fn main() !void {
    var skip_language = [_]bool{false} ** languages.len;

    var global_arena = std.heap.ArenaAllocator.init(std.heap.page_allocator);
    defer global_arena.deinit();

    var args = try std.process.argsWithAllocator(global_arena.allocator());
    defer args.deinit();

    assert(args.skip());

<<<<<<< HEAD
    while (args.next()) |arg| {
        if (std.mem.eql(u8, arg, "--language")) {
            var filter = args.next().?;
            skipLanguage = [_]bool{true} ** languages.len;
            for (languages, 0..) |language, i| {
                if (std.mem.eql(u8, filter, language.directory)) {
                    skipLanguage[i] = false;
                }
            }
        }
=======
    const cli_args = flags.parse_flags(&args, CliArgs);
>>>>>>> e5e73244

    if (cli_args.validate != null and cli_args.no_validate) {
        flags.fatal("--validate: conflicts with --no-validate", .{});
    }

    if (cli_args.language) |filter| {
        skip_language = .{true} ** languages.len;

        var parts = std.mem.split(u8, filter, ",");
        while (parts.next()) |part| {
            for (languages) |language, i| {
                if (std.mem.eql(u8, language.directory, part)) {
                    skip_language[i] = false;
                    break;
                }
            } else flags.fatal("--language: unknown language '{s}'", .{part});
        }
    }

<<<<<<< HEAD
    for (languages, 0..) |language, i| {
        if (skipLanguage[i]) {
=======
    for (languages) |language, i| {
        if (skip_language[i]) {
>>>>>>> e5e73244
            continue;
        }

        var arena = std.heap.ArenaAllocator.init(std.heap.page_allocator);
        defer arena.deinit();

        const allocator = arena.allocator();
        var buf = std.ArrayList(u8).init(allocator);
        var mw = MarkdownWriter.init(&buf);

        var generator = try Generator.init(&arena, language);
        if (!cli_args.no_validate) {
            generator.print("Validating");

            for (Generator.tests) |t| {
                if (cli_args.validate) |validate_only| {
                    var parts = std.mem.split(u8, validate_only, ",");

                    const found = while (parts.next()) |name| {
                        if (std.mem.eql(u8, name, t.name)) break true;
                    } else false;

                    if (!found) {
                        generator.printf("Skipping test [{s}]", .{t.name});
                        continue;
                    }
                }

                const root = try git_root(&arena);
                try std.os.chdir(root);
                try t.validate(generator, cli_args.keep_tmp);
            }
        }

        if (!cli_args.no_generate) {
            generator.print("Generating main README");
            try generator.generate_main_readme(&mw);

            generator.print("Generating sample READMEs");
            try generator.generate_sample_readmes(&mw);
        }
    }
}<|MERGE_RESOLUTION|>--- conflicted
+++ resolved
@@ -801,20 +801,7 @@
 
     assert(args.skip());
 
-<<<<<<< HEAD
-    while (args.next()) |arg| {
-        if (std.mem.eql(u8, arg, "--language")) {
-            var filter = args.next().?;
-            skipLanguage = [_]bool{true} ** languages.len;
-            for (languages, 0..) |language, i| {
-                if (std.mem.eql(u8, filter, language.directory)) {
-                    skipLanguage[i] = false;
-                }
-            }
-        }
-=======
     const cli_args = flags.parse_flags(&args, CliArgs);
->>>>>>> e5e73244
 
     if (cli_args.validate != null and cli_args.no_validate) {
         flags.fatal("--validate: conflicts with --no-validate", .{});
@@ -834,13 +821,8 @@
         }
     }
 
-<<<<<<< HEAD
     for (languages, 0..) |language, i| {
-        if (skipLanguage[i]) {
-=======
-    for (languages) |language, i| {
         if (skip_language[i]) {
->>>>>>> e5e73244
             continue;
         }
 
